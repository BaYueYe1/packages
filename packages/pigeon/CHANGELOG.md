--- conflicted
+++ resolved
@@ -1,12 +1,10 @@
-<<<<<<< HEAD
 ## 2.1.0
 
 * [c++] Adds C++ code generator.
-=======
+
 ## 2.0.3
 
 * Makes the generated Java Builder class final.
->>>>>>> 17b5309e
 
 ## 2.0.2
 
