--- conflicted
+++ resolved
@@ -1,9 +1,5 @@
 ## 1.0.18
 
-<<<<<<< HEAD
-* [ci] Started transitioning to a Dart test runner, added windows support.
-* Added basic C++ support.
-=======
 * [front-end] Fix error caused by parsing `copyrightHeaders` passed to options in `@ConfigurePigeon`.
 
 ## 1.0.17
@@ -44,7 +40,6 @@
 * [front-end] Starts issuing an error if enums are used in type arguments.
 * [front-end] Passes through all enums, referenced or not so they can be used as
   a work around for direct enum support.
->>>>>>> 28b5bbdb
 
 ## 1.0.10
 
