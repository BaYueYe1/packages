<<<<<<< HEAD
## 1.1.0
* [c++] Added C++ code generator.
=======
## 2.0.0

* Implements nullable parameters.
* **BREAKING CHANGE** - Nonnull parameters to async methods on HostApis for ObjC
  now have the proper nullability hints.
>>>>>>> d0d9eaca

## 1.0.19

* Implements nullable return types.

## 1.0.18

* [front-end] Fix error caused by parsing `copyrightHeaders` passed to options in `@ConfigurePigeon`.

## 1.0.17

* [dart_test] Adds missing linter ignores.
* [objc] Factors out helper function for reading from NSDictionary's.
* [objc] Renames static variables to match Google style.

## 1.0.16

* Updates behavior of run\_tests.dart with no arguments.
* [debugging] Adds `ast_out` to help with debugging the compiler front-end.
* [front-end, dart] Adds support for non-null fields in data classes in the
  front-end parser and the Dart generator (unsupported languages ignore the
  designation currently).
* [front-end, dart, objc, java] Adds support for non-null fields in data
  classes.

## 1.0.15

* [java] Fix too little information when having an exception

## 1.0.14

* [tests] Port several generator tests to run in Dart over bash

## 1.0.13

* [style] Fixes new style rules for Dart analyzer.

## 1.0.12

* [java] Fixes enum support for null values.

## 1.0.11

* [ci] Starts transition to a Dart test runner, adds windows support.
* [front-end] Starts issuing an error if enums are used in type arguments.
* [front-end] Passes through all enums, referenced or not so they can be used as
  a work around for direct enum support.

## 1.0.10

* [front-end] Made sure that explicit use of Object actually creates the codec
  that can represent custom classes.

## 1.0.9

* [dart] Fixed cast exception that can happen with primitive data types with
  type arguments in FlutterApi's.

## 1.0.8

* [front-end] Started accepting explicit Object references in type arguments.
* [codecs] Fixed nuisance where duplicate entries could show up in custom codecs.

## 1.0.7

* [front-end] Fixed bug where nested classes' type arguments aren't included in
  the output (generated class and codec).

## 1.0.6

* Updated example README for set up steps.

## 1.0.5

* [java] Fixed bug when using Integer arguments to methods declared with 'int'
  arguments.

## 1.0.4

* [front-end] Fixed bug where codecs weren't generating support for types that
  only show up in type arguments.

## 1.0.3

* [objc] Updated assert message for incomplete implementations of protocols.

## 1.0.2

* [java] Made it so `@async` handlers in `@HostApi()` can report errors
  explicitly.

## 1.0.1

* [front-end] Fixed bug where classes only referenced as type arguments for
  generics weren't being generated.

## 1.0.0

* Started allowing primitive data types as arguments and return types.
* Generics support.
* Support for functions with more than one argument.
* [command-line] Added `one_language` flag for allowing Pigeon to only generate
  code for one platform.
* [command-line] Added the optional sdkPath parameter for specifying Dart SDK
  path.
* [dart] Fixed copyright headers for Dart test output.
* [front-end] Added more errors for incorrect usage of Pigeon (previously they
  were just ignored).
* [generators] Moved Pigeon to using a custom codec which allows collection
  types to contain custom classes.
* [java] Fixed NPE in Java generated code for nested types.
* [objc] **BREAKING CHANGE:** logic for generating Objective-C selectors has
  changed. `void add(Input value)` will now translate to
  `-(void)addValue:(Input*)value`, methods with no arguments will translate to
  `...WithError:` or `...WithCompletion:`.
* [objc] Added `@ObjCSelector` for specifying custom objc selectors.

## 0.3.0

* Updated the front-end parser to use dart
  [`analyzer`](https://pub.dev/packages/analyzer) instead of `dart:mirrors`.
  `dart:mirrors` doesn't support null-safe code so there were a class of
  features we couldn't implement without this migration.
* **BREAKING CHANGE** - the `configurePigeon` function has been migrated to a
  `@ConfigurePigeon` annotation.  See `./pigeons/message.dart` for an example.
  The annotation can be attached to anything in the file to take effect.
* **BREAKING CHANGE** - Now Pigeon files must be in one file per invocation of
  Pigeon.  For example, the classes your APIs use must be in the same file as
  your APIs.  If your Pigeon file imports another source file, it won't actually
  import it.

## 0.2.4

* bugfix in front-end parser for recursively referenced datatypes.

## 0.2.3

* bugfix in iOS async handlers of functions with no arguments.

## 0.2.2

* Added support for enums.

## 0.2.1

* Java: Fixed issue where multiple async HostApis can generate multiple Result interfaces.
* Dart: Made it so you can specify the BinaryMessenger of the generated APIs.

## 0.2.0

* **BREAKING CHANGE** - Pigeon files must be null-safe now.  That means the
  fields inside of the classes must be declared nullable (
  [non-null fields](https://github.com/flutter/flutter/issues/59118) aren't yet
  supported).  Migration example:

```dart
// Version 0.1.x
class Foo {
  int bar;
  String baz;
}

// Version 0.2.x
class Foo {
  int? bar;
  String? baz;
}
```

* **BREAKING CHANGE** - The default output from Pigeon is now null-safe.  If you
  want non-null-safe code you must provide the `--no-dart_null_safety` flag.
* The Pigeon source code is now null-safe.
* Fixed niladic non-value returning async functions in the Java generator.
* Made `runCommandLine` return an the status code.

## 0.1.24

* Moved logic from bin/ to lib/ to help customers wrap up the behavior.
* Added some more linter ignores for Dart.

## 0.1.23

* More Java linter and linter fixes.

## 0.1.22

* Java code generator enhancements:
  * Added linter tests to CI.
  * Fixed some linter issues in the Java code.

## 0.1.21

* Fixed decode method on generated Flutter classes that use null-safety and have
  null values.

## 0.1.20

* Implemented `@async` HostApi's for iOS.
* Fixed async FlutterApi methods with void return.

## 0.1.19

* Fixed a bug introduced in 0.1.17 where methods without arguments were
  no longer being called.

## 0.1.18

* Null safe requires Dart 2.12.

## 0.1.17

* Split out test code generation for Dart into a separate file via the
  --dart_test_out flag.

## 0.1.16

* Fixed running in certain environments where NNBD is enabled by default.

## 0.1.15

* Added support for running in versions of Dart that support NNBD.

## 0.1.14

* [Windows] Fixed executing from drives other than C:.

## 0.1.13

* Fixed execution on Windows with certain setups where Dart didn't allow
  backslashes in `import` statements.

## 0.1.12

* Fixed assert failure with creating a PlatformException as a result of an
  exception in Java handlers.

## 0.1.11

* Added flag to generate null safety annotated Dart code `--dart_null_safety`.
* Made it so Dart API setup methods can take null.

## 0.1.10+1

* Updated the examples page.

## 0.1.10

* Fixed bug that prevented running `pigeon` on Windows (introduced in `0.1.8`).

## 0.1.9

* Fixed bug where executing pigeon without arguments would crash (introduced in 0.1.8).

## 0.1.8

* Started spawning pigeon_lib in an isolate instead of a subprocess.  The
  subprocess could have lead to errors if the dart version on $PATH didn't match
  the one that comes with flutter.

## 0.1.7

* Fixed Dart compilation for later versions that support null safety, opting out
  of it for now.
* Fixed nested types in the Java runtime.

## 0.1.6

* Fixed unused variable linter warning in Dart code under certain conditions.

## 0.1.5

* Made array datatypes correctly get imported and exported avoiding the need to
  add extra imports to generated code.

## 0.1.4

* Fixed nullability for NSError's in generated objc code.
* Fixed nullability of nested objects in the Dart generator.
* Added test to make sure the pigeon version is correct in generated code headers.

## 0.1.3

* Added error message if supported datatypes are used as arguments or return
  types directly, without an enclosing class.
* Added support for List and Map datatypes in Java and Objective-C targets.

## 0.1.2+1

* Updated the Readme.md.

## 0.1.2

* Removed static analysis warnings from generated Java code.

## 0.1.1

* Fixed issue where nested types didn't work if they weren't present in the Api.

## 0.1.0

* Added pigeon.dart.
* Fixed some Obj-C linter problems.
* Added the ability to generate a mock handler in Dart.

## 0.1.0-experimental.11

* Fixed setting an api to null in Java.

## 0.1.0-experimental.10

* Added support for void argument functions.
* Added nullability annotations to generated objc code.

## 0.1.0-experimental.9

* Added e2e tests for iOS.

## 0.1.0-experimental.8

* Renamed `setupPigeon` to `configurePigeon`.

## 0.1.0-experimental.7

* Suppressed or got rid of warnings in generated Dart code.

## 0.1.0-experimental.6

* Added support for void return types.

## 0.1.0-experimental.5

* Fixed runtime exception in Android with values of ints less than 2^32.
* Incremented codegen version warning.

## 0.1.0-experimental.4

* Fixed primitive types for Android Java.

## 0.1.0-experimental.3

* Added support for for Android Java.

## 0.1.0-experimental.2

* Added Host->Flutter calls for Objective-C

## 0.1.0-experimental.1

* Fixed warning in the README.md

## 0.1.0-experimental.0

* Initial release.<|MERGE_RESOLUTION|>--- conflicted
+++ resolved
@@ -1,13 +1,11 @@
-<<<<<<< HEAD
-## 1.1.0
+## 2.1.0
 * [c++] Added C++ code generator.
-=======
+
 ## 2.0.0
 
 * Implements nullable parameters.
 * **BREAKING CHANGE** - Nonnull parameters to async methods on HostApis for ObjC
   now have the proper nullability hints.
->>>>>>> d0d9eaca
 
 ## 1.0.19
 
