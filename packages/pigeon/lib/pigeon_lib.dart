--- conflicted
+++ resolved
@@ -1203,33 +1203,17 @@
               ObjcOptions(header: path.basename(options.objcHeaderOut!)))));
     }
 
-<<<<<<< HEAD
     if (options.cppHeaderOut != null) {
       options = options.merge(PigeonOptions(
           cppOptions: options.cppOptions!.merge(
               CppOptions(header: path.basename(options.cppHeaderOut!)))));
     }
 
-    for (final Error err in parseResults.errors) {
-      errors.add(Error(
-          message: err.message,
-          filename: options.input,
-          lineNumber: err.lineNumber));
-    }
-    if (errors.isEmpty) {
-      for (final Generator generator in safeGenerators) {
-        final IOSink? sink = generator.shouldGenerate(options);
-        if (sink != null) {
-          generator.generate(sink, options, parseResults.root);
-          await sink.flush();
-        }
-=======
     for (final Generator generator in safeGenerators) {
       final IOSink? sink = generator.shouldGenerate(options);
       if (sink != null) {
         generator.generate(sink, options, parseResults.root);
         await sink.flush();
->>>>>>> 28b5bbdb
       }
     }
 
